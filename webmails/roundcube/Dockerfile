--- conflicted
+++ resolved
@@ -10,7 +10,8 @@
 ARG VERSION
 ENV TZ Etc/UTC
 
-<<<<<<< HEAD
+LABEL version=$VERSION
+
 RUN set -eu \
  && apt update \
  && echo 'debconf debconf/frontend select Noninteractive' | debconf-set-selections \
@@ -37,16 +38,6 @@
     xargs -r dpkg-query -S | cut -d: -f1 | sort -u | xargs -r apt-mark manual >/dev/null \
  && apt-get purge -y --auto-remove -o APT::AutoRemove::RecommendsImportant=false \
  && rm -rf /var/lib/apt/lists
-=======
-LABEL version=$VERSION
-
-#Shared layer between rainloop and roundcube
-RUN apt-get update && apt-get install -y \
-  python3 curl python3-pip git python3-multidict tzdata \
-  && rm -rf /var/lib/apt/lists \
-  && echo "ServerSignature Off\nServerName roundcube" >> /etc/apache2/apache2.conf \
-  && sed -i 's,CustomLog.*combined$,\0 "'"expr=!(%{HTTP_USER_AGENT}=='health'\&\&(-R '127.0.0.1/8' || -R '::1'))"'",' /etc/apache2/sites-available/000-default.conf
->>>>>>> e7f77875
 
 ENV ROUNDCUBE_URL https://github.com/roundcube/roundcubemail/releases/download/1.5.1/roundcubemail-1.5.1-complete.tar.gz
 ENV CARDDAV_URL https://github.com/mstilkerich/rcmcarddav/releases/download/v4.3.0/carddav-v4.3.0.tar.gz
@@ -79,7 +70,5 @@
 CMD /start.py
 
 HEALTHCHECK CMD curl -f -L -H 'User-Agent: health' http://localhost/ || exit 1
-<<<<<<< HEAD
-=======
-RUN echo $VERSION >> /version
->>>>>>> e7f77875
+
+RUN echo $VERSION >> /version