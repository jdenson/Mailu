--- conflicted
+++ resolved
@@ -21,12 +21,8 @@
 RUN apt-get update && apt-get install -y \
       zlib1g-dev libzip4 libzip-dev libpq-dev \
       python3-jinja2 \
-<<<<<<< HEAD
       gpg \
- && docker-php-ext-install zip \
-=======
  && docker-php-ext-install zip pdo_mysql pdo_pgsql \
->>>>>>> 58ce6fb9
  && echo date.timezone=UTC > /usr/local/etc/php/conf.d/timezone.ini \
  && rm -rf /var/www/html/ \
  && cd /var/www \
