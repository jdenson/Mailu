--- conflicted
+++ resolved
@@ -3,109 +3,57 @@
 services:
 
   front:
-<<<<<<< HEAD
-    image: ${DOCKER_ORG:-mailu}/${DOCKER_PREFIX}nginx:${VERSION:-local}
-=======
-    image: ${DOCKER_ORG:-mailu}/nginx:${MAILU_VERSION:-local}
->>>>>>> 2d4bac03
+    image: ${DOCKER_ORG:-mailu}/${DOCKER_PREFIX}nginx:${MAILU_VERSION:-local}
     build: ../core/nginx
 
   resolver:
-    image: ${DOCKER_ORG:-mailu}/${DOCKER_PREFIX}unbound:${VERSION:-local}
+    image: ${DOCKER_ORG:-mailu}/${DOCKER_PREFIX}unbound:${MAILU_VERSION:-local}
     build: ../services/unbound
 
   imap:
-<<<<<<< HEAD
-    image: ${DOCKER_ORG:-mailu}/${DOCKER_PREFIX}dovecot:${VERSION:-local}
+    image: ${DOCKER_ORG:-mailu}/${DOCKER_PREFIX}dovecot:${MAILU_VERSION:-local}
     build: ../core/dovecot
 
   smtp:
-    image: ${DOCKER_ORG:-mailu}/${DOCKER_PREFIX}postfix:${VERSION:-local}
+    image: ${DOCKER_ORG:-mailu}/${DOCKER_PREFIX}postfix:${MAILU_VERSION:-local}
     build: ../core/postfix
 
   antispam:
-    image: ${DOCKER_ORG:-mailu}/${DOCKER_PREFIX}rspamd:${VERSION:-local}
+    image: ${DOCKER_ORG:-mailu}/${DOCKER_PREFIX}rspamd:${MAILU_VERSION:-local}
     build: ../services/rspamd
 
   antivirus:
-    image: ${DOCKER_ORG:-mailu}/${DOCKER_PREFIX}clamav:${VERSION:-local}
+    image: ${DOCKER_ORG:-mailu}/${DOCKER_PREFIX}clamav:${MAILU_VERSION:-local}
     build: ../optional/clamav
 
   webdav:
-    image: ${DOCKER_ORG:-mailu}/${DOCKER_PREFIX}radicale:${VERSION:-local}
+    image: ${DOCKER_ORG:-mailu}/${DOCKER_PREFIX}radicale:${MAILU_VERSION:-local}
     build: ../optional/radicale
 
   admin:
-    image: ${DOCKER_ORG:-mailu}/${DOCKER_PREFIX}admin:${VERSION:-local}
+    image: ${DOCKER_ORG:-mailu}/${DOCKER_PREFIX}admin:${MAILU_VERSION:-local}
     build: ../core/admin
 
   roundcube:
-    image: ${DOCKER_ORG:-mailu}/${DOCKER_PREFIX}roundcube:${VERSION:-local}
+    image: ${DOCKER_ORG:-mailu}/${DOCKER_PREFIX}roundcube:${MAILU_VERSION:-local}
     build: ../webmails/roundcube
 
   rainloop:
-    image: ${DOCKER_ORG:-mailu}/${DOCKER_PREFIX}rainloop:${VERSION:-local}
+    image: ${DOCKER_ORG:-mailu}/${DOCKER_PREFIX}rainloop:${MAILU_VERSION:-local}
     build: ../webmails/rainloop
 
   fetchmail:
-    image: ${DOCKER_ORG:-mailu}/${DOCKER_PREFIX}fetchmail:${VERSION:-local}
+    image: ${DOCKER_ORG:-mailu}/${DOCKER_PREFIX}fetchmail:${MAILU_VERSION:-local}
     build: ../services/fetchmail
 
   none:
-    image: ${DOCKER_ORG:-mailu}/${DOCKER_PREFIX}none:${VERSION:-local}
+    image: ${DOCKER_ORG:-mailu}/${DOCKER_PREFIX}none:${MAILU_VERSION:-local}
     build: ../core/none
 
   docs:
-    image: ${DOCKER_ORG:-mailu}/${DOCKER_PREFIX}docs:${VERSION:-local}
+    image: ${DOCKER_ORG:-mailu}/${DOCKER_PREFIX}docs:${MAILU_VERSION:-local}
     build: ../docs
 
   setup:
-    image: ${DOCKER_ORG:-mailu}/${DOCKER_PREFIX}setup:${VERSION:-local}
-=======
-    image: ${DOCKER_ORG:-mailu}/dovecot:${MAILU_VERSION:-local}
-    build: ../core/dovecot
-
-  smtp:
-    image: ${DOCKER_ORG:-mailu}/postfix:${MAILU_VERSION:-local}
-    build: ../core/postfix
-
-  antispam:
-    image: ${DOCKER_ORG:-mailu}/rspamd:${MAILU_VERSION:-local}
-    build: ../services/rspamd
-
-  antivirus:
-    image: ${DOCKER_ORG:-mailu}/clamav:${MAILU_VERSION:-local}
-    build: ../optional/clamav
-
-  webdav:
-    image: ${DOCKER_ORG:-mailu}/radicale:${MAILU_VERSION:-local}
-    build: ../optional/radicale
-
-  admin:
-    image: ${DOCKER_ORG:-mailu}/admin:${MAILU_VERSION:-local}
-    build: ../core/admin
-
-  roundcube:
-    image: ${DOCKER_ORG:-mailu}/roundcube:${MAILU_VERSION:-local}
-    build: ../webmails/roundcube
-
-  rainloop:
-    image: ${DOCKER_ORG:-mailu}/rainloop:${MAILU_VERSION:-local}
-    build: ../webmails/rainloop
-
-  fetchmail:
-    image: ${DOCKER_ORG:-mailu}/fetchmail:${MAILU_VERSION:-local}
-    build: ../services/fetchmail
-
-  none:
-    image: ${DOCKER_ORG:-mailu}/none:${MAILU_VERSION:-local}
-    build: ../core/none
-
-  docs:
-    image: ${DOCKER_ORG:-mailu}/docs:${MAILU_VERSION:-local}
-    build: ../docs
-
-  setup:
-    image: ${DOCKER_ORG:-mailu}/setup:${MAILU_VERSION:-local}
->>>>>>> 2d4bac03
+    image: ${DOCKER_ORG:-mailu}/${DOCKER_PREFIX}setup:${MAILU_VERSION:-local}
     build: ../setup
