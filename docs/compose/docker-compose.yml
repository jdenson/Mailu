version: '2'

services:

  front:
    image: mailu/nginx:$VERSION
    restart: always
    env_file: .env
    logging:
      driver: $LOG_DRIVER
    ports:
    - "$BIND_ADDRESS4:80:80"
    - "$BIND_ADDRESS4:443:443"
    - "$BIND_ADDRESS4:110:110"
    - "$BIND_ADDRESS4:143:143"
    - "$BIND_ADDRESS4:993:993"
    - "$BIND_ADDRESS4:995:995"
    - "$BIND_ADDRESS4:25:25"
    - "$BIND_ADDRESS4:465:465"
    - "$BIND_ADDRESS4:587:587"
    - "$BIND_ADDRESS6:80:80"
    - "$BIND_ADDRESS6:443:443"
    - "$BIND_ADDRESS6:110:110"
    - "$BIND_ADDRESS6:143:143"
    - "$BIND_ADDRESS6:993:993"
    - "$BIND_ADDRESS6:995:995"
    - "$BIND_ADDRESS6:25:25"
    - "$BIND_ADDRESS6:465:465"
    - "$BIND_ADDRESS6:587:587"
    volumes:
      - "$ROOT/certs:/certs"
    depends_on:
      - unbound
    dns:
      - 10.177.20.254

  unbound:
    image: mailu/unbound:$VERSION
    restart: always
    networks:
      default:
        ipv4_address: 10.177.20.254

  redis:
    image: redis:alpine
    restart: always
    volumes:
      - "$ROOT/redis:/data"
    dns:
      - 10.177.20.254
    depends_on:
      - unbound

  imap:
    image: mailu/dovecot:$VERSION
    restart: always
    env_file: .env
    volumes:
      - "$ROOT/mail:/mail"
      - "$ROOT/overrides:/overrides"
    depends_on:
      - front
      - unbound
    dns:
      - 10.177.20.254

  smtp:
    image: mailu/postfix:$VERSION
    restart: always
    env_file: .env
    volumes:
      - "$ROOT/overrides:/overrides"
    depends_on:
      - front
      - unbound
    dns:
      - 10.177.20.254

  antispam:
    image: mailu/rspamd:$VERSION
    restart: always
    env_file: .env
    volumes:
      - "$ROOT/filter:/var/lib/rspamd"
      - "$ROOT/dkim:/dkim"
      - "$ROOT/overrides/rspamd:/etc/rspamd/override.d"
    depends_on:
      - front
      - unbound
    dns:
      - 10.177.20.254

  antivirus:
    image: mailu/$ANTIVIRUS:$VERSION
    restart: always
    env_file: .env
    volumes:
      - "$ROOT/filter:/data"
    depends_on:
      - unbound
    dns:
      - 10.177.20.254

  webdav:
    image: mailu/$WEBDAV:$VERSION
    restart: always
    env_file: .env
    volumes:
      - "$ROOT/dav:/data"
    depends_on:
      - unbound
    dns:
      - 10.177.20.254

  admin:
    image: mailu/admin:$VERSION
    restart: always
    env_file: .env
    volumes:
      - "$ROOT/data:/data"
      - "$ROOT/dkim:/dkim"
      - /var/run/docker.sock:/var/run/docker.sock:ro
    depends_on:
      - redis
      - unbound
    dns:
      - 10.177.20.254

  webmail:
    image: "mailu/$WEBMAIL:$VERSION"
    restart: always
    env_file: .env
    volumes:
      - "$ROOT/webmail:/data"
    depends_on:
      - imap
      - unbound
    dns:
      - 10.177.20.254

  fetchmail:
    image: mailu/fetchmail:$VERSION
    restart: always
<<<<<<< HEAD
    env_file: .env
    volumes:
      - "$ROOT/data:/data"
    depends_on:
      - unbound
    dns:
      - 10.177.20.254

networks:
  default:
    driver: bridge
    ipam:
      driver: default
      config:
        - subnet: 10.177.20.0/24
=======
    env_file: .env
>>>>>>> 2124df36
<|MERGE_RESOLUTION|>--- conflicted
+++ resolved
@@ -141,10 +141,7 @@
   fetchmail:
     image: mailu/fetchmail:$VERSION
     restart: always
-<<<<<<< HEAD
     env_file: .env
-    volumes:
-      - "$ROOT/data:/data"
     depends_on:
       - unbound
     dns:
@@ -157,6 +154,3 @@
       driver: default
       config:
         - subnet: 10.177.20.0/24
-=======
-    env_file: .env
->>>>>>> 2124df36
