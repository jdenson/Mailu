--- conflicted
+++ resolved
@@ -28,11 +28,7 @@
 - **Web access**, multiple Webmails and administration interface
 - **User features**, aliases, auto-reply, auto-forward, fetched accounts
 - **Admin features**, global admins, announcements, per-domain delegation, quotas
-<<<<<<< HEAD
-- **Security**, enforced TLS, DANE, MTA-STS, Letsencrypt!, outgoing DKIM, anti-virus scanner, block malicious attachments
-=======
-- **Security**, enforced TLS, DANE, MTA-STS, Letsencrypt!, outgoing DKIM, anti-virus scanner, Snuffleupagus
->>>>>>> 43152272
+- **Security**, enforced TLS, DANE, MTA-STS, Letsencrypt!, outgoing DKIM, anti-virus scanner, [Snuffleupagus](https://github.com/jvoisin/snuffleupagus/), block malicious attachments
 - **Antispam**, auto-learn, greylisting, DMARC and SPF, anti-spoofing
 - **Freedom**, all FOSS components, no tracker included
 
