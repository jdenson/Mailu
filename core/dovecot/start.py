--- conflicted
+++ resolved
@@ -9,14 +9,7 @@
 from podop import run_server
 from socrate import system, conf
 
-<<<<<<< HEAD
-system.set_env(log_filters=[
-    r'waitpid\(\) returned unknown PID \d+$',
-    r'Error\: SSL context initialization failed, disabling SSL: Can\'t load SSL certificate \(ssl_cert setting\)\: The certificate is empty$',
-])
-=======
 system.set_env(log_filters=r'Error\: SSL context initialization failed, disabling SSL\: Can\'t load SSL certificate \(ssl_cert setting\)\: The certificate is empty$')
->>>>>>> 8ef2008a
 
 def start_podop():
     system.drop_privs_to('mail')
