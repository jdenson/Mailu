--- conflicted
+++ resolved
@@ -1,8 +1,4 @@
-<<<<<<< HEAD
-FROM alpine:3.7
-=======
 FROM alpine:3.8
->>>>>>> 7c82be90
 
 RUN apk add --no-cache certbot nginx nginx-mod-mail openssl \
  python py-jinja2 py-requests-toolbelt py-pip \
