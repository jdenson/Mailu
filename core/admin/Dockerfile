--- conflicted
+++ resolved
@@ -27,11 +27,7 @@
 
 # python3 shared with most images
 RUN set -eu \
-<<<<<<< HEAD
- && apk add --no-cache python3 py3-pip py3-wheel git bash \
-=======
- && apk add --no-cache python3 py3-pip git bash tzdata \
->>>>>>> f0188d96
+ && apk add --no-cache python3 py3-pip py3-wheel git bash tzdata \
  && pip3 install --upgrade pip
 
 RUN mkdir -p /app
