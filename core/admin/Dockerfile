# First stage to build assets
ARG DISTRO=alpine:3.14
ARG ARCH=""
<<<<<<< HEAD
FROM ${ARCH}node:15 as assets
COPY --from=balenalib/rpi-alpine:3.10 /usr/bin/qemu-arm-static /usr/bin/qemu-arm-static
=======
FROM ${ARCH}node:8 as assets
COPY --from=balenalib/rpi-alpine:3.14 /usr/bin/qemu-arm-static /usr/bin/qemu-arm-static
>>>>>>> 3a96bf21

COPY package.json ./
RUN npm install

COPY ./webpack.config.js ./
COPY ./assets ./assets
RUN mkdir static \
 && ./node_modules/.bin/webpack-cli


# Actual application
FROM $DISTRO
# python3 shared with most images
RUN apk add --no-cache \
    python3 py3-pip git bash \
  && pip3 install --upgrade pip

RUN mkdir -p /app
WORKDIR /app

COPY requirements-prod.txt requirements.txt
RUN apk add --no-cache openssl curl postgresql-libs mariadb-connector-c \
  && apk add --no-cache --virtual build-dep \
  openssl-dev libffi-dev python3-dev build-base postgresql-dev mariadb-connector-c-dev cargo \
  && pip3 install -r requirements.txt \
  && apk del --no-cache build-dep

COPY --from=assets static ./mailu/ui/static
COPY mailu ./mailu
COPY migrations ./migrations
COPY start.py /start.py

RUN pybabel compile -d mailu/translations

EXPOSE 80/tcp
VOLUME ["/data","/dkim"]
ENV FLASK_APP mailu

CMD /start.py

HEALTHCHECK CMD curl -f -L http://localhost/ui/login?next=ui.index || exit 1<|MERGE_RESOLUTION|>--- conflicted
+++ resolved
@@ -1,13 +1,9 @@
 # First stage to build assets
 ARG DISTRO=alpine:3.14
 ARG ARCH=""
-<<<<<<< HEAD
-FROM ${ARCH}node:15 as assets
-COPY --from=balenalib/rpi-alpine:3.10 /usr/bin/qemu-arm-static /usr/bin/qemu-arm-static
-=======
+
 FROM ${ARCH}node:8 as assets
 COPY --from=balenalib/rpi-alpine:3.14 /usr/bin/qemu-arm-static /usr/bin/qemu-arm-static
->>>>>>> 3a96bf21
 
 COPY package.json ./
 RUN npm install
