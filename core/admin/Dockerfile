--- conflicted
+++ resolved
@@ -26,11 +26,7 @@
 COPY requirements-prod.txt requirements.txt
 RUN apk add --no-cache openssl curl postgresql-libs mariadb-connector-c \
   && apk add --no-cache --virtual build-dep \
-<<<<<<< HEAD
-  openssl-dev libffi-dev python3-dev build-base postgresql-dev mariadb-connector-c-dev \
-=======
-  libressl-dev libffi-dev python3-dev build-base postgresql-dev mariadb-connector-c-dev cargo \
->>>>>>> 6ea4e321
+  openssl-dev libffi-dev python3-dev build-base postgresql-dev mariadb-connector-c-dev cargo \
   && pip3 install -r requirements.txt \
   && apk del --no-cache build-dep
 
