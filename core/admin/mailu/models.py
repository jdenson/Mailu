<<<<<<< HEAD
from mailu import dkim
=======
from mailu import dkim, configuration
>>>>>>> 55cf328c

from sqlalchemy.ext import declarative
from passlib import context, hash
from datetime import datetime, date
from email.mime import text
from flask import current_app as app
<<<<<<< HEAD
=======
from citext import CIText
>>>>>>> 55cf328c

import flask_sqlalchemy
import sqlalchemy
import re
import time
import os
import glob
import smtplib
import idna
import dns


db = flask_sqlalchemy.SQLAlchemy()
<<<<<<< HEAD

=======
config = configuration.ConfigManager()

def email_type():
    if config['DB_FLAVOR'] == 'postgresql':
        return CIText()
    else:
        return db.String(255, collation="NOCASE")
>>>>>>> 55cf328c

class IdnaDomain(db.TypeDecorator):
    """ Stores a Unicode string in it's IDNA representation (ASCII only)
    """

    impl = db.String(80)

    def process_bind_param(self, value, dialect):
        return idna.encode(value).decode("ascii")

    def process_result_value(self, value, dialect):
        return idna.decode(value)


class IdnaEmail(db.TypeDecorator):
    """ Stores a Unicode string in it's IDNA representation (ASCII only)
    """

    impl = db.String(255, collation="NOCASE")

    def process_bind_param(self, value, dialect):
        try:
            localpart, domain_name = value.split('@')
            return "{0}@{1}".format(
                localpart,
                idna.encode(domain_name).decode('ascii'),
            )
        except ValueError:
            pass

    def process_result_value(self, value, dialect):
        localpart, domain_name = value.split('@')
        return "{0}@{1}".format(
            localpart,
            idna.decode(domain_name),
        )



class CommaSeparatedList(db.TypeDecorator):
    """ Stores a list as a comma-separated string, compatible with Postfix.
    """

    impl = db.String

    def process_bind_param(self, value, dialect):
        if type(value) is not list:
            raise TypeError("Shoud be a list")
        for item in value:
            if "," in item:
                raise ValueError("No item should contain a comma")
        return ",".join(value)

    def process_result_value(self, value, dialect):
        return filter(bool, value.split(",")) if value else []


class JSONEncoded(db.TypeDecorator):
    """Represents an immutable structure as a json-encoded string.
    """

    impl = db.String

    def process_bind_param(self, value, dialect):
        return json.dumps(value) if value else None

    def process_result_value(self, value, dialect):
        return json.loads(value) if value else None


class Config(db.Model):
    """ In-database configuration values
    """

    name = db.Column(db.String(255), primary_key=True, nullable=False)
    value = db.Column(JSONEncoded)


class JSONEncoded(db.TypeDecorator):
    """Represents an immutable structure as a json-encoded string.
    """

    impl = db.String

    def process_bind_param(self, value, dialect):
        return json.dumps(value) if value else None

    def process_result_value(self, value, dialect):
        return json.loads(value) if value else None


class Config(db.Model):
    """ In-database configuration values
    """

    name = db.Column(db.String(255), primary_key=True, nullable=False)
    value = db.Column(JSONEncoded)


# Many-to-many association table for domain managers
managers = db.Table('manager',
    db.Column('domain_name', IdnaDomain, db.ForeignKey('domain.name')),
    db.Column('user_email', IdnaEmail, db.ForeignKey('user.email'))
)


class Base(db.Model):
    """ Base class for all models
    """

    __abstract__ = True

    created_at = db.Column(db.Date, nullable=False, default=datetime.now)
    updated_at = db.Column(db.Date, nullable=True, onupdate=datetime.now)
    comment = db.Column(db.String(255), nullable=True)


class Domain(Base):
    """ A DNS domain that has mail addresses associated to it.
    """
    __tablename__ = "domain"

    name = db.Column(IdnaDomain, primary_key=True, nullable=False)
    managers = db.relationship('User', secondary=managers,
        backref=db.backref('manager_of'), lazy='dynamic')
    max_users = db.Column(db.Integer, nullable=False, default=0)
    max_aliases = db.Column(db.Integer, nullable=False, default=0)
    max_quota_bytes = db.Column(db.Integer(), nullable=False, default=0)
    signup_enabled = db.Column(db.Boolean(), nullable=False, default=False)

    @property
    def dkim_key(self):
        file_path = app.config["DKIM_PATH"].format(
            domain=self.name, selector=app.config["DKIM_SELECTOR"])
        if os.path.exists(file_path):
            with open(file_path, "rb") as handle:
                return handle.read()

    @dkim_key.setter
    def dkim_key(self, value):
        file_path = app.config["DKIM_PATH"].format(
            domain=self.name, selector=app.config["DKIM_SELECTOR"])
        with open(file_path, "wb") as handle:
            handle.write(value)

    @property
    def dkim_publickey(self):
        dkim_key = self.dkim_key
        if dkim_key:
            return dkim.strip_key(self.dkim_key).decode("utf8")

    def generate_dkim_key(self):
        self.dkim_key = dkim.gen_key()

    def has_email(self, localpart):
        for email in self.users + self.aliases:
            if email.localpart == localpart:
                return True
        else:
            return False

    def check_mx(self):
        try:
            hostnames = app.config['HOSTNAMES'].split(',')
            return any(
                str(rset).split()[-1][:-1] in hostnames
                for rset in dns.resolver.query(self.name, 'MX')
            )
        except Exception as e:
            return False

    def __str__(self):
        return self.name

    def __eq__(self, other):
        try:
            return self.name == other.name
        except AttributeError:
            return False


class Alternative(Base):
    """ Alternative name for a served domain.
    The name "domain alias" was avoided to prevent some confusion.
    """

    __tablename__ = "alternative"

    name = db.Column(IdnaDomain, primary_key=True, nullable=False)
    domain_name = db.Column(IdnaDomain, db.ForeignKey(Domain.name))
    domain = db.relationship(Domain,
        backref=db.backref('alternatives', cascade='all, delete-orphan'))

    def __str__(self):
        return self.name


class Relay(Base):
    """ Relayed mail domain.
    The domain is either relayed publicly or through a specified SMTP host.
    """

    __tablename__ = "relay"

    name = db.Column(db.String(80), primary_key=True, nullable=False)
    smtp = db.Column(db.String(80), nullable=True)

    def __str__(self):
        return self.name


class Email(object):
    """ Abstraction for an email address (localpart and domain).
    """

    localpart = db.Column(db.String(80), nullable=False)

    @declarative.declared_attr
    def domain_name(cls):
        return db.Column(IdnaDomain, db.ForeignKey(Domain.name),
            nullable=False, default=IdnaDomain)

    # This field is redundant with both localpart and domain name.
    # It is however very useful for quick lookups without joining tables,
    # especially when the mail server is reading the database.
    @declarative.declared_attr
    def email(cls):
        updater = lambda context: "{0}@{1}".format(
            context.current_parameters["localpart"],
            context.current_parameters["domain_name"],
        )
        return db.Column(IdnaEmail,
            primary_key=True, nullable=False,
            default=updater)

    def sendmail(self, subject, body):
        """ Send an email to the address.
        """
        from_address = "{0}@{1}".format(
            app.config['POSTMASTER'],
            idna.encode(app.config['DOMAIN']).decode('ascii'),
        )
        with smtplib.SMTP(app.config['HOST_AUTHSMTP'], port=10025) as smtp:
            to_address = "{0}@{1}".format(
                self.localpart,
                idna.encode(self.domain_name).decode('ascii'),
            )
            msg = text.MIMEText(body)
            msg['Subject'] = subject
            msg['From'] = from_address
            msg['To'] = to_address
            smtp.sendmail(from_address, [to_address], msg.as_string())

    @classmethod
    def resolve_domain(cls, email):
        localpart, domain_name = email.split('@', 1) if '@' in email else (None, email)
        alternative = Alternative.query.get(domain_name)
        if alternative:
            domain_name = alternative.domain_name
        return (localpart, domain_name)

    @classmethod
    def resolve_destination(cls, localpart, domain_name, ignore_forward_keep=False):
        alias = Alias.resolve(localpart, domain_name)
        if alias:
            return alias.destination
        user = User.query.get('{}@{}'.format(localpart, domain_name))
        if user:
            if user.forward_enabled:
                destination = user.forward_destination
                if user.forward_keep or ignore_forward_keep:
                    destination.append(user.email)
            else:
                destination = [user.email]
            return destination

    def __str__(self):
        return self.email


class User(Base, Email):
    """ A user is an email address that has a password to access a mailbox.
    """
    __tablename__ = "user"

    domain = db.relationship(Domain,
        backref=db.backref('users', cascade='all, delete-orphan'))
    password = db.Column(db.String(255), nullable=False)
    quota_bytes = db.Column(db.Integer(), nullable=False, default=10**9)
    quota_bytes_used = db.Column(db.Integer(), nullable=False, default=0)
    global_admin = db.Column(db.Boolean(), nullable=False, default=False)
    enabled = db.Column(db.Boolean(), nullable=False, default=True)

    # Features
    enable_imap = db.Column(db.Boolean(), nullable=False, default=True)
    enable_pop = db.Column(db.Boolean(), nullable=False, default=True)

    # Filters
    forward_enabled = db.Column(db.Boolean(), nullable=False, default=False)
    forward_destination = db.Column(CommaSeparatedList(), nullable=True, default=[])
    forward_keep = db.Column(db.Boolean(), nullable=False, default=True)
    reply_enabled = db.Column(db.Boolean(), nullable=False, default=False)
    reply_subject = db.Column(db.String(255), nullable=True, default=None)
    reply_body = db.Column(db.Text(), nullable=True, default=None)
    reply_startdate = db.Column(db.Date, nullable=False,
        default=date(1900, 1, 1))
    reply_enddate = db.Column(db.Date, nullable=False,
        default=date(2999, 12, 31))

    # Settings
    displayed_name = db.Column(db.String(160), nullable=False, default="")
    spam_enabled = db.Column(db.Boolean(), nullable=False, default=True)
    spam_threshold = db.Column(db.Integer(), nullable=False, default=80)

    # Flask-login attributes
    is_authenticated = True
    is_active = True
    is_anonymous = False

    def get_id(self):
        return self.email

    @property
    def destination(self):
        if self.forward_enabled:
            result = self.forward_destination
            if self.forward_keep:
                result += ',' + self.email
            return result
        else:
            return self.email

    @property
    def reply_active(self):
        now = date.today()
        return (
            self.reply_enabled and
            self.reply_startdate < now and
            self.reply_enddate > now
        )

    scheme_dict = {'PBKDF2': "pbkdf2_sha512",
                   'BLF-CRYPT': "bcrypt",
                   'SHA512-CRYPT': "sha512_crypt",
                   'SHA256-CRYPT': "sha256_crypt",
                   'MD5-CRYPT': "md5_crypt",
                   'CRYPT': "des_crypt"}

    def get_password_context(self):
        return context.CryptContext(
            schemes=self.scheme_dict.values(),
            default=self.scheme_dict[app.config['PASSWORD_SCHEME']],
        )

    def check_password(self, password):
        context = self.get_password_context()
        reference = re.match('({[^}]+})?(.*)', self.password).group(2)
        result = context.verify(password, reference)
        if result and context.identify(reference) != context.default_scheme():
            self.set_password(password)
            db.session.add(self)
            db.session.commit()
        return result

    def set_password(self, password, hash_scheme=None, raw=False):
        """Set password for user with specified encryption scheme
           @password: plain text password to encrypt (if raw == True the hash itself)
        """
        if hash_scheme is None:
            hash_scheme = app.config['PASSWORD_SCHEME']
        # for the list of hash schemes see https://wiki2.dovecot.org/Authentication/PasswordSchemes
        if raw:
            self.password = '{'+hash_scheme+'}' + password
        else:
            self.password = '{'+hash_scheme+'}' + self.get_password_context().encrypt(password, self.scheme_dict[hash_scheme])

    def get_managed_domains(self):
        if self.global_admin:
            return Domain.query.all()
        else:
            return self.manager_of

    def get_managed_emails(self, include_aliases=True):
        emails = []
        for domain in self.get_managed_domains():
            emails.extend(domain.users)
            if include_aliases:
                emails.extend(domain.aliases)
        return emails

    def send_welcome(self):
        if app.config["WELCOME"].lower() == "true":
            self.sendmail(app.config["WELCOME_SUBJECT"],
                app.config["WELCOME_BODY"])

    @classmethod
    def get(cls, email):
        return cls.query.get(email)

    @classmethod
    def login(cls, email, password):
        user = cls.query.get(email)
        return user if (user and user.enabled and user.check_password(password)) else None


class Alias(Base, Email):
    """ An alias is an email address that redirects to some destination.
    """
    __tablename__ = "alias"

    domain = db.relationship(Domain,
        backref=db.backref('aliases', cascade='all, delete-orphan'))
    wildcard = db.Column(db.Boolean(), nullable=False, default=False)
    destination = db.Column(CommaSeparatedList, nullable=False, default=[])

    @classmethod
    def resolve(cls, localpart, domain_name):
        return cls.query.filter(
            sqlalchemy.and_(cls.domain_name == domain_name,
                sqlalchemy.or_(
                    sqlalchemy.and_(
                        cls.wildcard == False,
                        cls.localpart == localpart
                    ), sqlalchemy.and_(
                        cls.wildcard == True,
                        sqlalchemy.bindparam("l", localpart).like(cls.localpart)
                    )
                )
            )
        ).first()


class Token(Base):
    """ A token is an application password for a given user.
    """
    __tablename__ = "token"

    id = db.Column(db.Integer(), primary_key=True)
    user_email = db.Column(db.String(255), db.ForeignKey(User.email),
        nullable=False)
    user = db.relationship(User,
        backref=db.backref('tokens', cascade='all, delete-orphan'))
    password = db.Column(db.String(255), nullable=False)
    ip = db.Column(db.String(255))

    def check_password(self, password):
        return hash.sha256_crypt.verify(password, self.password)

    def set_password(self, password):
        self.password = hash.sha256_crypt.using(rounds=1000).hash(password)

    def __str__(self):
        return self.comment


class Fetch(Base):
    """ A fetched account is a repote POP/IMAP account fetched into a local
    account.
    """
    __tablename__ = "fetch"

    id = db.Column(db.Integer(), primary_key=True)
    user_email = db.Column(email_type(), db.ForeignKey(User.email),
        nullable=False)
    user = db.relationship(User,
        backref=db.backref('fetches', cascade='all, delete-orphan'))
    protocol = db.Column(db.Enum('imap', 'pop3', name='protocol'), nullable=False)
    host = db.Column(db.String(255), nullable=False)
    port = db.Column(db.Integer(), nullable=False)
    tls = db.Column(db.Boolean(), nullable=False)
    username = db.Column(db.String(255), nullable=False)
    password = db.Column(db.String(255), nullable=False)
    keep = db.Column(db.Boolean(), nullable=False)
    last_check = db.Column(db.DateTime, nullable=True)
    error = db.Column(db.String(1023), nullable=True)<|MERGE_RESOLUTION|>--- conflicted
+++ resolved
@@ -1,18 +1,11 @@
-<<<<<<< HEAD
-from mailu import dkim
-=======
 from mailu import dkim, configuration
->>>>>>> 55cf328c
 
 from sqlalchemy.ext import declarative
 from passlib import context, hash
 from datetime import datetime, date
 from email.mime import text
 from flask import current_app as app
-<<<<<<< HEAD
-=======
 from citext import CIText
->>>>>>> 55cf328c
 
 import flask_sqlalchemy
 import sqlalchemy
@@ -26,9 +19,6 @@
 
 
 db = flask_sqlalchemy.SQLAlchemy()
-<<<<<<< HEAD
-
-=======
 config = configuration.ConfigManager()
 
 def email_type():
@@ -36,7 +26,6 @@
         return CIText()
     else:
         return db.String(255, collation="NOCASE")
->>>>>>> 55cf328c
 
 class IdnaDomain(db.TypeDecorator):
     """ Stores a Unicode string in it's IDNA representation (ASCII only)
@@ -92,27 +81,6 @@
 
     def process_result_value(self, value, dialect):
         return filter(bool, value.split(",")) if value else []
-
-
-class JSONEncoded(db.TypeDecorator):
-    """Represents an immutable structure as a json-encoded string.
-    """
-
-    impl = db.String
-
-    def process_bind_param(self, value, dialect):
-        return json.dumps(value) if value else None
-
-    def process_result_value(self, value, dialect):
-        return json.loads(value) if value else None
-
-
-class Config(db.Model):
-    """ In-database configuration values
-    """
-
-    name = db.Column(db.String(255), primary_key=True, nullable=False)
-    value = db.Column(JSONEncoded)
 
 
 class JSONEncoded(db.TypeDecorator):
