""" Mailu admin app utilities
"""

try:
    import cPickle as pickle
except ImportError:
    import pickle

import hmac
import secrets
import time

from multiprocessing import Value

from mailu import limiter

import flask
import flask_login
import flask_migrate
import flask_babel
import redis

from flask.sessions import SessionMixin, SessionInterface
from itsdangerous.encoding import want_bytes
from werkzeug.datastructures import CallbackDict
from werkzeug.contrib import fixers


# Login configuration
login = flask_login.LoginManager()
login.login_view = "ui.login"

@login.unauthorized_handler
def handle_needs_login():
    """ redirect unauthorized requests to login page """
    return flask.redirect(
        flask.url_for('ui.login', next=flask.request.endpoint)
    )

# Rate limiter
limiter = limiter.LimitWraperFactory()

# Application translation
babel = flask_babel.Babel()

@babel.localeselector
def get_locale():
<<<<<<< HEAD
    translations = list(map(str, babel.list_translations()))
    flask.session['available_languages'] = translations

    try:
        language = flask.session['language']
    except KeyError:
        language = flask.request.accept_languages.best_match(translations)
        flask.session['language'] = language

    return language
=======
    """ selects locale for translation """
    translations = [str(translation) for translation in babel.list_translations()]
    return flask.request.accept_languages.best_match(translations)
>>>>>>> 3a96bf21


# Proxy fixer
class PrefixMiddleware(object):
    """ fix proxy headers """
    def __init__(self):
        self.app = None

    def __call__(self, environ, start_response):
        prefix = environ.get('HTTP_X_FORWARDED_PREFIX', '')
        if prefix:
            environ['SCRIPT_NAME'] = prefix
        return self.app(environ, start_response)

    def init_app(self, app):
        self.app = fixers.ProxyFix(app.wsgi_app, x_for=1, x_proto=1)
        app.wsgi_app = self

proxy = PrefixMiddleware()


# Data migrate
migrate = flask_migrate.Migrate()


# session store (inspired by https://github.com/mbr/flask-kvsession)
class RedisStore:
    """ Stores session data in a redis db. """

    has_ttl = True

    def __init__(self, redisstore):
        self.redis = redisstore

    def get(self, key):
        """ load item from store. """
        value = self.redis.get(key)
        if value is None:
            raise KeyError(key)
        return value

    def put(self, key, value, ttl=None):
        """ save item to store. """
        if ttl:
            self.redis.setex(key, int(ttl), value)
        else:
            self.redis.set(key, value)

    def delete(self, key):
        """ delete item from store. """
        self.redis.delete(key)

    def list(self, prefix=None):
        """ return list of keys starting with prefix """
        if prefix:
            prefix += b'*'
        return list(self.redis.scan_iter(match=prefix))

class DictStore:
    """ Stores session data in a python dict. """

    has_ttl = False

    def __init__(self):
        self.dict = {}

    def get(self, key):
        """ load item from store. """
        return self.dict[key]

    def put(self, key, value, ttl_secs=None):
        """ save item to store. """
        self.dict[key] = value

    def delete(self, key):
        """ delete item from store. """
        try:
            del self.dict[key]
        except KeyError:
            pass

    def list(self, prefix=None):
        """ return list of keys starting with prefix """
        if prefix is None:
            return list(self.dict.keys())
        return [key for key in self.dict if key.startswith(prefix)]

class MailuSession(CallbackDict, SessionMixin):
    """ Custom flask session storage. """

    # default modified to false
    modified = False

    def __init__(self, key=None, app=None):

        self.app = app or flask.current_app

        initial = None

        key = want_bytes(key)
        if parsed := self.app.session_config.parse_key(key, self.app):
            try:
                initial = pickle.loads(app.session_store.get(key))
            except (KeyError, EOFError, pickle.UnpicklingError):
                # either the cookie was manipulated or we did not find the
                # session in the backend or the pickled data is invalid.
                # => start new session
                pass
            else:
                (self._uid, self._sid, self._created) = parsed
                self._key = key

        if initial is None:
            # start new session
            self.new = True
            self._uid = None
            self._sid = None
            self._created = self.app.session_config.gen_created()
            self._key = None

        def _on_update(obj):
            obj.modified = True

        CallbackDict.__init__(self, initial, _on_update)

    @property
    def saved(self):
        """ this reflects if the session was saved. """
        return self._key is not None

    @property
    def sid(self):
        """ this reflects the session's id. """
        if self._sid is None or self._uid is None or self._created is None:
            return None
        return b''.join([self._uid, self._sid, self._created])

    def destroy(self):
        """ destroy session for security reasons. """

        self.delete()

        self._uid = None
        self._sid = None
        self._created = None

        self.clear()

        self.modified = True
        self.new = False

    def regenerate(self):
        """ generate new id for session to avoid `session fixation`. """

        self.delete()

        self._sid = None
        self._created = self.app.session_config.gen_created()

        self.modified = True

    def delete(self):
        """ Delete stored session. """
        if self.saved:
            self.app.session_store.delete(self._key)
            self._key = None

    def save(self):
        """ Save session to store. """

        set_cookie = False

        # set uid from dict data
        if self._uid is None:
            self._uid = self.app.session_config.gen_uid(self.get('user_id', ''))

        # create new session id for new or regenerated sessions and force setting the cookie
        if self._sid is None:
            self._sid = self.app.session_config.gen_sid()
            set_cookie = True

        # get new session key
        key = self.sid

        # delete old session if key has changed
        if key != self._key:
            self.delete()

        # remember time to refresh
        self['_refresh'] = int(time.time()) + self.app.permanent_session_lifetime.total_seconds()/2

        # save session
        self.app.session_store.put(
            key,
            pickle.dumps(dict(self)),
            self.app.permanent_session_lifetime.total_seconds()
        )

        self._key = key

        self.new = False
        self.modified = False

        return set_cookie

    def needs_refresh(self):
        """ Checks if server side session needs to be refreshed. """

        return int(time.time()) > self.get('_refresh', 0)

class MailuSessionConfig:
    """ Stores sessions crypto config """

    # default size of session key parts
    uid_bits = 64 # default if SESSION_KEY_BITS is not set in config
    sid_bits = 128 # for now. must be multiple of 8!
    time_bits = 32 # for now. must be multiple of 8!

    def __init__(self, app=None):

        if app is None:
            app = flask.current_app

        bits = app.config.get('SESSION_KEY_BITS', self.uid_bits)
        if not 64 <= bits <= 256:
            raise ValueError('SESSION_KEY_BITS must be between 64 and 256!')

        uid_bytes = bits//8 + (bits%8>0)
        sid_bytes = self.sid_bits//8

        key = want_bytes(app.secret_key)

        self._hmac    = hmac.new(hmac.digest(key, b'SESSION_UID_HASH', digest='sha256'), digestmod='sha256')
        self._uid_len = uid_bytes
        self._uid_b64 = len(self._encode(bytes(uid_bytes)))
        self._sid_len = sid_bytes
        self._sid_b64 = len(self._encode(bytes(sid_bytes)))
        self._key_min = self._uid_b64 + self._sid_b64
        self._key_max = self._key_min + len(self._encode(bytes(self.time_bits//8)))

    def gen_sid(self):
        """ Generate random session id. """
        return self._encode(secrets.token_bytes(self._sid_len))

    def gen_uid(self, uid):
        """ Generate hashed user id part of session key. """
        _hmac = self._hmac.copy()
        _hmac.update(want_bytes(uid))
        return self._encode(_hmac.digest()[:self._uid_len])

    def gen_created(self, now=None):
        """ Generate base64 representation of creation time. """
        return self._encode(int(now or time.time()).to_bytes(8, byteorder='big').lstrip(b'\0'))

    def parse_key(self, key, app=None, validate=False, now=None):
        """ Split key into sid, uid and creation time. """

        if not (isinstance(key, bytes) and self._key_min <= len(key) <= self._key_max):
            return None

        uid = key[:self._uid_b64]
        sid = key[self._uid_b64:self._key_min]
        crt = key[self._key_min:]

        # validate if parts are decodeable
        created = self._decode(crt)
        if created is None or self._decode(uid) is None or self._decode(sid) is None:
            return None

        # validate creation time when requested or store does not support ttl
        if validate or not app.session_store.has_ttl:
            if now is None:
                now = int(time.time())
            created = int.from_bytes(created, byteorder='big')
            if not created < now < created + app.permanent_session_lifetime.total_seconds():
                return None

        return (uid, sid, crt)

    def _encode(self, value):
        return secrets.base64.urlsafe_b64encode(value).rstrip(b'=')

    def _decode(self, value):
        try:
            return secrets.base64.urlsafe_b64decode(value + b'='*(4-len(value)%4))
        except secrets.binascii.Error:
            return None

class MailuSessionInterface(SessionInterface):
    """ Custom flask session interface. """

    def open_session(self, app, request):
        """ Load or create session. """
        return MailuSession(request.cookies.get(app.config['SESSION_COOKIE_NAME'], None), app)

    def save_session(self, app, session, response):
        """ Save modified session. """

        # If the session is modified to be empty, remove the cookie.
        # If the session is empty, return without setting the cookie.
        if not session:
            if session.modified:
                session.delete()
                response.delete_cookie(
                    app.session_cookie_name,
                    domain=self.get_cookie_domain(app),
                    path=self.get_cookie_path(app),
                )
            return

        # Add a "Vary: Cookie" header if the session was accessed
        if session.accessed:
            response.vary.add('Cookie')

        set_cookie = session.permanent and app.config['SESSION_REFRESH_EACH_REQUEST']
        need_refresh = session.needs_refresh()

        # save modified session or refresh unmodified session
        if session.modified or need_refresh:
            set_cookie |= session.save()

        # set cookie on refreshed permanent sessions
        if need_refresh and session.permanent:
            set_cookie = True

        # set or update cookie if necessary
        if set_cookie:
            response.set_cookie(
                app.session_cookie_name,
                session.sid,
                expires=self.get_expiration_time(app, session),
                httponly=self.get_cookie_httponly(app),
                domain=self.get_cookie_domain(app),
                path=self.get_cookie_path(app),
                secure=self.get_cookie_secure(app),
                samesite=self.get_cookie_samesite(app)
            )

class MailuSessionExtension:
    """ Server side session handling """

    @staticmethod
    def cleanup_sessions(app=None):
        """ Remove invalid or expired sessions. """

        app = app or flask.current_app
        now = int(time.time())

        count = 0
        for key in app.session_store.list():
            if not app.session_config.parse_key(key, app, validate=True, now=now):
                app.session_store.delete(key)
                count += 1

        return count

    @staticmethod
    def prune_sessions(uid=None, keep=None, app=None):
        """ Remove sessions
            uid: remove all sessions (NONE) or sessions belonging to a specific user
            keep: keep listed sessions
        """

        keep = keep or set()
        app = app or flask.current_app

        prefix = None if uid is None else app.session_config.gen_uid(uid)

        count = 0
        for key in app.session_store.list(prefix):
            if key not in keep:
                app.session_store.delete(key)
                count += 1

        return count

    def init_app(self, app):
        """ Replace session management of application. """

        if app.config.get('MEMORY_SESSIONS'):
            # in-memory session store for use in development
            app.session_store = DictStore()

        else:
            # redis-based session store for use in production
            app.session_store = RedisStore(
                redis.StrictRedis().from_url(app.config['SESSION_STORAGE_URL'])
            )

            # clean expired sessions oonce on first use in case lifetime was changed
            def cleaner():
                with cleaned.get_lock():
                    if not cleaned.value:
                        cleaned.value = True
                        flask.current_app.logger.error('cleaning')
                        MailuSessionExtension.cleanup_sessions(app)

            app.before_first_request(cleaner)

        app.session_config = MailuSessionConfig(app)
        app.session_interface = MailuSessionInterface()

cleaned = Value('i', False)
session = MailuSessionExtension()<|MERGE_RESOLUTION|>--- conflicted
+++ resolved
@@ -45,7 +45,7 @@
 
 @babel.localeselector
 def get_locale():
-<<<<<<< HEAD
+    """ selects locale for translation """
     translations = list(map(str, babel.list_translations()))
     flask.session['available_languages'] = translations
 
@@ -56,11 +56,6 @@
         flask.session['language'] = language
 
     return language
-=======
-    """ selects locale for translation """
-    translations = [str(translation) for translation in babel.list_translations()]
-    return flask.request.accept_languages.best_match(translations)
->>>>>>> 3a96bf21
 
 
 # Proxy fixer
