--- conflicted
+++ resolved
@@ -92,14 +92,8 @@
 @click.argument('localpart')
 @click.argument('domain_name')
 @click.argument('password')
-<<<<<<< HEAD
-@click.argument('hash_scheme', required=False)
-@with_appcontext
-def user(localpart, domain_name, password, hash_scheme=None):
-=======
-@flask_cli.with_appcontext
+@with_appcontext
 def user(localpart, domain_name, password):
->>>>>>> 7e2db9c9
     """ Create a user
     """
     domain = models.Domain.query.get(domain_name)
@@ -120,24 +114,12 @@
 @click.argument('localpart')
 @click.argument('domain_name')
 @click.argument('password')
-<<<<<<< HEAD
-@click.argument('hash_scheme', required=False)
-@with_appcontext
-def password(localpart, domain_name, password, hash_scheme=None):
-    """ Change the password of an user
-    """
-    email = f'{localpart}@{domain_name}'
-    user = models.User.query.get(email)
-    if hash_scheme is None:
-        hash_scheme = app.config['PASSWORD_SCHEME']
-=======
-@flask_cli.with_appcontext
+@with_appcontext
 def password(localpart, domain_name, password):
     """ Change the password of an user
     """
-    email = '{0}@{1}'.format(localpart, domain_name)
+    email = f'{localpart}@{domain_name}'
     user   = models.User.query.get(email)
->>>>>>> 7e2db9c9
     if user:
         user.set_password(password)
     else:
@@ -166,16 +148,9 @@
 @click.argument('localpart')
 @click.argument('domain_name')
 @click.argument('password_hash')
-<<<<<<< HEAD
-@click.argument('hash_scheme')
-@with_appcontext
-def user_import(localpart, domain_name, password_hash, hash_scheme = None):
+@with_appcontext
+def user_import(localpart, domain_name, password_hash):
     """ Import a user along with password hash
-=======
-@flask_cli.with_appcontext
-def user_import(localpart, domain_name, password_hash):
-    """ Import a user along with password hash.
->>>>>>> 7e2db9c9
     """
     domain = models.Domain.query.get(domain_name)
     if not domain:
