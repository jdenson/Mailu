--- conflicted
+++ resolved
@@ -22,12 +22,8 @@
 
     if form.validate_on_submit():
         if str(form.target.data) == 'Admin':
-<<<<<<< HEAD
-            endpoint = 'ui.index'
+            endpoint = 'ui.user_settings'
             destination = app.config['WEB_ADMIN']
-=======
-            endpoint = 'ui.user_settings'
->>>>>>> fee13e6c
         elif str(form.target.data) == 'Webmail':
             endpoint = 'ui.webmail'
             destination = app.config['WEB_WEBMAIL']
