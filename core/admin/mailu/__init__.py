--- conflicted
+++ resolved
@@ -1,7 +1,6 @@
 import flask
 import flask_bootstrap
 
-<<<<<<< HEAD
 from mailu import utils, debug, models, manage, configuration
 
 
@@ -55,136 +54,3 @@
     """
     config = configuration.ConfigManager()
     return create_app_from_config(config)
-=======
-import os
-import docker
-import socket
-import uuid
-
-from werkzeug.contrib import fixers, profiler
-
-# Create application
-app = flask.Flask(__name__)
-
-default_config = {
-    # Specific to the admin UI
-    'SQLALCHEMY_DATABASE_URI': 'sqlite:////data/main.db',
-    'SQLALCHEMY_TRACK_MODIFICATIONS': False,
-    'DOCKER_SOCKET': 'unix:///var/run/docker.sock',
-    'BABEL_DEFAULT_LOCALE': 'en',
-    'BABEL_DEFAULT_TIMEZONE': 'UTC',
-    'BOOTSTRAP_SERVE_LOCAL': True,
-    'RATELIMIT_STORAGE_URL': 'redis://redis/2',
-    'QUOTA_STORAGE_URL': 'redis://redis/1',
-    'DEBUG': False,
-    'DOMAIN_REGISTRATION': False,
-    # Statistics management
-    'INSTANCE_ID_PATH': '/data/instance',
-    'STATS_ENDPOINT': '0.{}.stats.mailu.io',
-    # Common configuration variables
-    'SECRET_KEY': 'changeMe',
-    'DOMAIN': 'mailu.io',
-    'HOSTNAMES': 'mail.mailu.io,alternative.mailu.io,yetanother.mailu.io',
-    'POSTMASTER': 'postmaster',
-    'TLS_FLAVOR': 'cert',
-    'AUTH_RATELIMIT': '10/minute;1000/hour',
-    'DISABLE_STATISTICS': 'False',
-    # Mail settings
-    'DMARC_RUA': None,
-    'DMARC_RUF': None,
-    'WELCOME': 'False',
-    'WELCOME_SUBJECT': 'Dummy welcome topic',
-    'WELCOME_BODY': 'Dummy welcome body',
-    'DKIM_SELECTOR': 'dkim',
-    'DKIM_PATH': '/dkim/{domain}.{selector}.key',
-    'DEFAULT_QUOTA': 1000000000,
-    # Web settings
-    'SITENAME': 'Mailu',
-    'WEBSITE': 'https://mailu.io',
-    'WEB_ADMIN': '/admin',
-    'WEB_WEBMAIL': '/webmail',
-    'RECAPTCHA_PUBLIC_KEY': '',
-    'RECAPTCHA_PRIVATE_KEY': '',
-    # Advanced settings
-    'PASSWORD_SCHEME': 'BLF-CRYPT',
-    # Host settings
-    'HOST_IMAP': 'imap',
-    'HOST_POP3': 'imap',
-    'HOST_SMTP': 'smtp',
-    'HOST_WEBMAIL': 'webmail',
-    'HOST_FRONT': 'front',
-    'HOST_AUTHSMTP': os.environ.get('HOST_SMTP', 'smtp'),
-    'POD_ADDRESS_RANGE': None
-}
-
-# Load configuration from the environment if available
-for key, value in default_config.items():
-    app.config[key] = os.environ.get(key, value)
-
-# Base application
-flask_bootstrap.Bootstrap(app)
-db = flask_sqlalchemy.SQLAlchemy(app)
-migrate = flask_migrate.Migrate(app, db)
-limiter = flask_limiter.Limiter(app, key_func=lambda: current_user.username)
-
-# Debugging toolbar
-if app.config.get("DEBUG"):
-    import flask_debugtoolbar
-    toolbar = flask_debugtoolbar.DebugToolbarExtension(app)
-
-# Profiler
-if app.config.get("DEBUG"):
-    app.wsgi_app = profiler.ProfilerMiddleware(app.wsgi_app, restrictions=[30])
-
-# Manager commnad
-manager = flask_script.Manager(app)
-manager.add_command('db', flask_migrate.MigrateCommand)
-
-# Babel configuration
-babel = flask_babel.Babel(app)
-translations = list(map(str, babel.list_translations()))
-
-@babel.localeselector
-def get_locale():
-    return flask.request.accept_languages.best_match(translations)
-
-# Login configuration
-login_manager = flask_login.LoginManager()
-login_manager.init_app(app)
-login_manager.login_view = "ui.login"
-
-@login_manager.unauthorized_handler
-def handle_needs_login():
-    return flask.redirect(
-        flask.url_for('ui.login', next=flask.request.endpoint)
-    )
-
-@app.context_processor
-def inject_defaults():
-    signup_domains = models.Domain.query.filter_by(signup_enabled=True).all()
-    return dict(
-        current_user=flask_login.current_user,
-        signup_domains=signup_domains,
-        config=app.config
-    )
-
-# Import views
-from mailu import ui, internal
-app.register_blueprint(ui.ui, url_prefix='/ui')
-app.register_blueprint(internal.internal, url_prefix='/internal')
-
-# Create the prefix middleware
-class PrefixMiddleware(object):
-
-    def __init__(self, app):
-        self.app = app
-
-    def __call__(self, environ, start_response):
-        prefix = environ.get('HTTP_X_FORWARDED_PREFIX', '')
-        if prefix:
-            environ['SCRIPT_NAME'] = prefix
-        return self.app(environ, start_response)
-
-
-app.wsgi_app = PrefixMiddleware(fixers.ProxyFix(app.wsgi_app))
->>>>>>> 5c243901
