from mailu import models, utils
from mailu.ui import ui, forms, access

from flask import current_app as app
import flask
import flask_login


@ui.route('/', methods=["GET"])
@access.authenticated
def index():
    return flask.redirect(flask.url_for('.user_settings'))

<<<<<<< HEAD
=======

@ui.route('/login', methods=['GET', 'POST'])
def login():
    client_ip = flask.request.headers.get('X-Real-IP', flask.request.remote_addr)
    form = forms.LoginForm()
    if form.validate_on_submit():
        device_cookie, device_cookie_username = utils.limiter.parse_device_cookie(flask.request.cookies.get('rate_limit'))
        username = form.email.data
        if username != device_cookie_username and utils.limiter.should_rate_limit_ip(client_ip):
            flask.flash('Too many attempts from your IP (rate-limit)', 'error')
            return flask.render_template('login.html', form=form)
        if utils.limiter.should_rate_limit_user(username, client_ip, device_cookie, device_cookie_username):
            flask.flash('Too many attempts for this user (rate-limit)', 'error')
            return flask.render_template('login.html', form=form)
        user = models.User.login(username, form.pw.data)
        if user:
            flask.session.regenerate()
            flask_login.login_user(user)
            endpoint = flask.request.args.get('next', '.index')
            response = flask.redirect(flask.url_for(endpoint)
                or flask.url_for('.index'))
            response.set_cookie('rate_limit', utils.limiter.device_cookie(username), max_age=31536000, path=flask.url_for('ui.login'))
            flask.current_app.logger.info(f'Login succeeded for {username} from {client_ip}.')
            return response
        else:
            utils.limiter.rate_limit_user(username, client_ip, device_cookie, device_cookie_username) if models.User.get(username) else utils.limiter.rate_limit_ip(client_ip)
            flask.current_app.logger.warn(f'Login failed for {username} from {client_ip}.')
            flask.flash('Wrong e-mail or password', 'error')
    return flask.render_template('login.html', form=form)


>>>>>>> a1192d80
@ui.route('/logout', methods=['GET'])
@access.authenticated
def logout():
    flask_login.logout_user()
    flask.session.destroy()
    return flask.redirect(flask.url_for('.index'))


@ui.route('/announcement', methods=['GET', 'POST'])
@access.global_admin
def announcement():
    form = forms.AnnouncementForm()
    if form.validate_on_submit():
        for user in models.User.query.all():
            user.sendmail(form.announcement_subject.data,
                form.announcement_body.data)
        # Force-empty the form
        form.announcement_subject.data = ''
        form.announcement_body.data = ''
        flask.flash('Your announcement was sent', 'success')
    return flask.render_template('announcement.html', form=form)

@ui.route('/webmail', methods=['GET'])
def webmail():
    return flask.redirect(app.config['WEB_WEBMAIL'])

@ui.route('/client', methods=['GET'])
def client():
    return flask.render_template('client.html')

@ui.route('/antispam', methods=['GET'])
def antispam():
    return flask.render_template('antispam.html')
<|MERGE_RESOLUTION|>--- conflicted
+++ resolved
@@ -11,40 +11,6 @@
 def index():
     return flask.redirect(flask.url_for('.user_settings'))
 
-<<<<<<< HEAD
-=======
-
-@ui.route('/login', methods=['GET', 'POST'])
-def login():
-    client_ip = flask.request.headers.get('X-Real-IP', flask.request.remote_addr)
-    form = forms.LoginForm()
-    if form.validate_on_submit():
-        device_cookie, device_cookie_username = utils.limiter.parse_device_cookie(flask.request.cookies.get('rate_limit'))
-        username = form.email.data
-        if username != device_cookie_username and utils.limiter.should_rate_limit_ip(client_ip):
-            flask.flash('Too many attempts from your IP (rate-limit)', 'error')
-            return flask.render_template('login.html', form=form)
-        if utils.limiter.should_rate_limit_user(username, client_ip, device_cookie, device_cookie_username):
-            flask.flash('Too many attempts for this user (rate-limit)', 'error')
-            return flask.render_template('login.html', form=form)
-        user = models.User.login(username, form.pw.data)
-        if user:
-            flask.session.regenerate()
-            flask_login.login_user(user)
-            endpoint = flask.request.args.get('next', '.index')
-            response = flask.redirect(flask.url_for(endpoint)
-                or flask.url_for('.index'))
-            response.set_cookie('rate_limit', utils.limiter.device_cookie(username), max_age=31536000, path=flask.url_for('ui.login'))
-            flask.current_app.logger.info(f'Login succeeded for {username} from {client_ip}.')
-            return response
-        else:
-            utils.limiter.rate_limit_user(username, client_ip, device_cookie, device_cookie_username) if models.User.get(username) else utils.limiter.rate_limit_ip(client_ip)
-            flask.current_app.logger.warn(f'Login failed for {username} from {client_ip}.')
-            flask.flash('Wrong e-mail or password', 'error')
-    return flask.render_template('login.html', form=form)
-
-
->>>>>>> a1192d80
 @ui.route('/logout', methods=['GET'])
 @access.authenticated
 def logout():
