--- conflicted
+++ resolved
@@ -40,11 +40,7 @@
         for token in user.tokens:
             if (token.check_password(password) and
                 (not token.ip or token.ip == ip)):
-<<<<<<< HEAD
-                    app.logger.info(f'Login attempt for: {user}/{protocol}/{auth_port} from: {ip}/{source_port}: success: token-{token.id}: {token.comment or \'\'!r}')
-=======
-                    app.logger.info(f'Login attempt for: {user}/{protocol}/{auth_port} from: {ip}/{source_port}: success: token-{token.id}: {token.comment or ""}')
->>>>>>> 10429117
+                    app.logger.info(f'Login attempt for: {user}/{protocol}/{auth_port} from: {ip}/{source_port}: success: token-{token.id}: {token.comment or ""!r}')
                     return True
     if user.check_password(password):
         app.logger.info(f'Login attempt for: {user}/{protocol}/{auth_port} from: {ip}/{source_port}: success: password')
