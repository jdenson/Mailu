# syntax=docker/dockerfile-upstream:1.4.3

FROM node:16-alpine3.16

WORKDIR /work

COPY package.json ./

RUN set -euxo pipefail \
  ; npm config set update-notifier false \
  ; npm install --no-audit --no-fund \
  ; sed -i 's/#007bff/#55a5d9/' node_modules/admin-lte/build/scss/_bootstrap-variables.scss \
  ; mkdir assets \
<<<<<<< HEAD
  ; for l in ca da de:de-DE en:en-GB es:es-ES eu fa fr:fr-FR he hu is it:it-IT ja nb_NO:no-NB nl:nl-NL pl pt:pt-PT ru sv:sv-SE zh; do \
=======
  ; for l in ca da de:de-DE en:en-GB es:es-ES eu fr:fr-FR he hu is it:it-IT ja nb_NO:no-NB nl:nl-NL pl pt:pt-PT ru sv:sv-SE uk zh; do \
>>>>>>> f99c71c9
      cp node_modules/datatables.net-plugins/i18n/${l#*:}.json assets/${l%:*}.json; \
    done

COPY assets/ ./assets/
COPY webpack.config.js ./

RUN set -euxo pipefail \
  ; node_modules/.bin/webpack-cli --color<|MERGE_RESOLUTION|>--- conflicted
+++ resolved
@@ -11,11 +11,7 @@
   ; npm install --no-audit --no-fund \
   ; sed -i 's/#007bff/#55a5d9/' node_modules/admin-lte/build/scss/_bootstrap-variables.scss \
   ; mkdir assets \
-<<<<<<< HEAD
-  ; for l in ca da de:de-DE en:en-GB es:es-ES eu fa fr:fr-FR he hu is it:it-IT ja nb_NO:no-NB nl:nl-NL pl pt:pt-PT ru sv:sv-SE zh; do \
-=======
-  ; for l in ca da de:de-DE en:en-GB es:es-ES eu fr:fr-FR he hu is it:it-IT ja nb_NO:no-NB nl:nl-NL pl pt:pt-PT ru sv:sv-SE uk zh; do \
->>>>>>> f99c71c9
+  ; for l in ca da de:de-DE en:en-GB es:es-ES eu fa fr:fr-FR he hu is it:it-IT ja nb_NO:no-NB nl:nl-NL pl pt:pt-PT ru sv:sv-SE uk zh; do \
       cp node_modules/datatables.net-plugins/i18n/${l#*:}.json assets/${l%:*}.json; \
     done
 
