ARG DISTRO=alpine:3.14.2
FROM $DISTRO

ENV TZ Etc/UTC

# python3 shared with most images
RUN apk add --no-cache \
    python3 py3-pip git bash py3-multidict py3-yarl tzdata \
  && pip3 install --upgrade pip

# Shared layer between nginx, dovecot, postfix, postgresql, rspamd, unbound, rainloop, roundcube
RUN pip3 install socrate==0.2.0

# Shared layer between dovecot and postfix
RUN pip3 install "podop>0.2.5"

# Image specific layers under this line
<<<<<<< HEAD
RUN apk add --no-cache postfix postfix-pcre cyrus-sasl-plain rsyslog cyrus-sasl-login
=======
RUN apk add --no-cache --virtual .build-deps gcc musl-dev python3-dev
RUN pip3 install --no-binary :all: postfix-mta-sts-resolver==1.0.1
RUN apk del .build-deps gcc musl-dev python3-dev

RUN apk add --no-cache postfix postfix-pcre cyrus-sasl-login
>>>>>>> 35e3cc9f

COPY conf /conf
COPY start.py /start.py

EXPOSE 25/tcp 10025/tcp
VOLUME ["/queue"]

CMD /start.py

HEALTHCHECK --start-period=350s CMD echo QUIT|nc localhost 25|grep "220 .* ESMTP Postfix"<|MERGE_RESOLUTION|>--- conflicted
+++ resolved
@@ -15,15 +15,11 @@
 RUN pip3 install "podop>0.2.5"
 
 # Image specific layers under this line
-<<<<<<< HEAD
-RUN apk add --no-cache postfix postfix-pcre cyrus-sasl-plain rsyslog cyrus-sasl-login
-=======
 RUN apk add --no-cache --virtual .build-deps gcc musl-dev python3-dev
 RUN pip3 install --no-binary :all: postfix-mta-sts-resolver==1.0.1
 RUN apk del .build-deps gcc musl-dev python3-dev
 
-RUN apk add --no-cache postfix postfix-pcre cyrus-sasl-login
->>>>>>> 35e3cc9f
+RUN apk add --no-cache postfix postfix-pcre cyrus-sasl-login rsyslog
 
 COPY conf /conf
 COPY start.py /start.py
