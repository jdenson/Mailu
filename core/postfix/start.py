#!/usr/bin/python3

import jinja2
import os
import socket
import glob
import shutil
<<<<<<< HEAD
import multiprocessing

from podop import run_server


def start_podop():
    os.setuid(100)
    run_server(3 if "DEBUG" in os.environ else 0, "postfix", "/tmp/podop.socket", [
		("transport", "url", "http://admin/internal/postfix/transport/§"),
		("alias", "url", "http://admin/internal/postfix/alias/§"),
		("domain", "url", "http://admin/internal/postfix/domain/§"),
        ("mailbox", "url", "http://admin/internal/postfix/mailbox/§"),
        ("sender", "url", "http://admin/internal/postfix/sender/§")
    ])
=======
import tenacity
from tenacity import retry
>>>>>>> 5180ce52

convert = lambda src, dst: open(dst, "w").write(jinja2.Template(open(src).read()).render(**os.environ))

@retry(stop=tenacity.stop_after_attempt(100), wait=tenacity.wait_random(min=2, max=5))
def resolve():
	os.environ["FRONT_ADDRESS"] = socket.gethostbyname(os.environ.get("FRONT_ADDRESS", "front"))

# Actual startup script
resolve()
os.environ["HOST_ANTISPAM"] = os.environ.get("HOST_ANTISPAM", "antispam:11332")
os.environ["HOST_LMTP"] = os.environ.get("HOST_LMTP", "imap:2525")

for postfix_file in glob.glob("/conf/*.cf"):
    convert(postfix_file, os.path.join("/etc/postfix", os.path.basename(postfix_file)))

if os.path.exists("/overrides/postfix.cf"):
    for line in open("/overrides/postfix.cf").read().strip().split("\n"):
        os.system('postconf -e "{}"'.format(line))

if os.path.exists("/overrides/postfix.master"):
    for line in open("/overrides/postfix.master").read().strip().split("\n"):
        os.system('postconf -Me "{}"'.format(line))

for map_file in glob.glob("/overrides/*.map"):
    destination = os.path.join("/etc/postfix", os.path.basename(map_file))
    shutil.copyfile(map_file, destination)
    os.system("postmap {}".format(destination))
    os.remove(destination)

convert("/conf/rsyslog.conf", "/etc/rsyslog.conf")

# Run Podop and Postfix
multiprocessing.Process(target=start_podop).start()
if os.path.exists("/var/run/rsyslogd.pid"):
    os.remove("/var/run/rsyslogd.pid")
os.system("/usr/lib/postfix/post-install meta_directory=/etc/postfix create-missing")
os.system("/usr/lib/postfix/master &")
os.execv("/usr/sbin/rsyslogd", ["rsyslogd", "-n"])<|MERGE_RESOLUTION|>--- conflicted
+++ resolved
@@ -5,9 +5,10 @@
 import socket
 import glob
 import shutil
-<<<<<<< HEAD
+import tenacity
 import multiprocessing
 
+from tenacity import retry
 from podop import run_server
 
 
@@ -20,10 +21,6 @@
         ("mailbox", "url", "http://admin/internal/postfix/mailbox/§"),
         ("sender", "url", "http://admin/internal/postfix/sender/§")
     ])
-=======
-import tenacity
-from tenacity import retry
->>>>>>> 5180ce52
 
 convert = lambda src, dst: open(dst, "w").write(jinja2.Template(open(src).read()).render(**os.environ))
 
